## MAC OS
.DS_Store

/live
.rvmrc

dist/*

## TEXTMATE
*.tmproj
tmtags

## EMACS
*~
\#*
.\#*

## VIM
*.swp

## PROJECT::GENERAL
coverage
rdoc
pkg
tmp
oa-live
## PROJECT::SPECIFIC
*.gem
.bundle
.project
<<<<<<< HEAD
.loadpath
=======
.yardoc
doc

Gemfile.lock
>>>>>>> f3dc0dd1
<|MERGE_RESOLUTION|>--- conflicted
+++ resolved
@@ -28,11 +28,8 @@
 *.gem
 .bundle
 .project
-<<<<<<< HEAD
 .loadpath
-=======
 .yardoc
 doc
 
-Gemfile.lock
->>>>>>> f3dc0dd1
+Gemfile.lock