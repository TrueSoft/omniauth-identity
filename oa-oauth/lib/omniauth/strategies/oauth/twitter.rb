--- conflicted
+++ resolved
@@ -18,11 +18,7 @@
         }
         options[:authorize_params] = {:force_login => 'true'} if options.delete(:force_login) == true
         client_options[:authorize_path] = '/oauth/authenticate' unless options[:sign_in] == false
-<<<<<<< HEAD
-        super(app, :twitter, consumer_key, consumer_secret, client_options, options, &block)
-=======
-        super(app, options[:name] || :twitter, consumer_key, consumer_secret, client_options, options)
->>>>>>> 84e9fa51
+        super(app, options[:name] || :twitter, consumer_key, consumer_secret, client_options, options, &block)
       end
 
       def auth_hash
