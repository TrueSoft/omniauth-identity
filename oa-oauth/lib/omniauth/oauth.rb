--- conflicted
+++ resolved
@@ -17,7 +17,6 @@
     autoload :Dopplr,             'omniauth/strategies/dopplr'
     autoload :Meetup,             'omniauth/strategies/meetup'
     autoload :SoundCloud,         'omniauth/strategies/sound_cloud'
-<<<<<<< HEAD
     autoload :SmugMug,            'omniauth/strategies/smug_mug'
     autoload :Goodreads,          'omniauth/strategies/goodreads'
     autoload :Yahoo,              'omniauth/strategies/yahoo'
@@ -28,8 +27,6 @@
     autoload :Vimeo,              'omniauth/strategies/vimeo'
     autoload :YouTube,            'omniauth/strategies/you_tube'
     autoload :Hyves,              'omniauth/strategies/hyves'
-=======
     autoload :Miso,               'omniauth/strategies/miso'
->>>>>>> 8bd011e3
   end
 end