require File.expand_path('../../spec_helper', __FILE__)

class ExampleStrategy
  include OmniAuth::Strategy
  def call(env); self.call!(env) end
  attr_reader :last_env
  def request_phase
    @fail = fail!(options[:failure]) if options[:failure]
    @last_env = env
    return @fail if @fail
    raise "Request Phase"
  end
  def callback_phase
    @fail = fail!(options[:failure]) if options[:failure]
    @last_env = env
    return @fail if @fail
    raise "Callback Phase"
  end
end

def make_env(path = '/auth/test', props = {})
  {
    'REQUEST_METHOD' => 'GET',
    'PATH_INFO' => path,
    'rack.session' => {},
    'rack.input' => StringIO.new('test=true')
  }.merge(props)
end

describe OmniAuth::Strategy do
  let(:app){ lambda{|env| [404, {}, ['Awesome']]}}
  describe '#initialize' do
    context 'options extraction' do
      it 'should be the last argument if the last argument is a Hash' do
        ExampleStrategy.new(app, 'test', :abc => 123).options[:abc].should == 123
      end

      it 'should be a blank hash if none are provided' do
        ExampleStrategy.new(app, 'test').options.should == {}
      end
    end
  end

  describe '#full_host' do
    let(:strategy){ ExampleStrategy.new(app, 'test', {}) }
    it 'should not freak out if there is a pipe in the URL' do
      strategy.call!(make_env('/whatever', 'rack.url_scheme' => 'http', 'SERVER_NAME' => 'facebook.lame', 'QUERY_STRING' => 'code=asofibasf|asoidnasd', 'SCRIPT_NAME' => '', 'SERVER_PORT' => 80))
      lambda{ strategy.full_host }.should_not raise_error
    end
  end

  describe '#call' do
    let(:strategy){ ExampleStrategy.new(app, 'test', @options) }

    context 'omniauth.origin' do
      it 'should be set on the request phase' do
        lambda{ strategy.call(make_env('/auth/test', 'HTTP_REFERER' => 'http://example.com/origin')) }.should raise_error("Request Phase")
        strategy.last_env['rack.session']['omniauth.origin'].should == 'http://example.com/origin'
      end

      it 'should be turned into an env variable on the callback phase' do
        lambda{ strategy.call(make_env('/auth/test/callback', 'rack.session' => {'omniauth.origin' => 'http://example.com/origin'})) }.should raise_error("Callback Phase")
        strategy.last_env['omniauth.origin'].should == 'http://example.com/origin'
      end

      it 'should set from the params if provided' do
        lambda{ strategy.call(make_env('/auth/test', 'QUERY_STRING' => 'origin=/foo')) }.should raise_error('Request Phase')
        strategy.last_env['rack.session']['omniauth.origin'].should == '/foo'
      end

      it 'should be set on the failure env' do
        OmniAuth.config.should_receive(:on_failure).and_return(lambda{|env| env})
        @options = {:failure => :forced_fail}
        strategy.call(make_env('/auth/test/callback', 'rack.session' => {'omniauth.origin' => '/awesome'}))
      end

      context "with script_name" do
        it 'should be set on the request phase, containing full path' do
          env = {'HTTP_REFERER' => 'http://example.com/sub_uri/origin', 'SCRIPT_NAME' => '/sub_uri' }
          lambda{ strategy.call(make_env('/auth/test', env)) }.should raise_error("Request Phase")
          strategy.last_env['rack.session']['omniauth.origin'].should == 'http://example.com/sub_uri/origin'
        end

        it 'should be turned into an env variable on the callback phase, containing full path' do
          env = {
            'rack.session' => {'omniauth.origin' => 'http://example.com/sub_uri/origin'},
            'SCRIPT_NAME' => '/sub_uri'
          }

          lambda{ strategy.call(make_env('/auth/test/callback', env)) }.should raise_error("Callback Phase")
          strategy.last_env['omniauth.origin'].should == 'http://example.com/sub_uri/origin'
        end

      end
    end

    context 'default paths' do
      it 'should use the default request path' do
        lambda{ strategy.call(make_env) }.should raise_error("Request Phase")
      end

<<<<<<< HEAD
      it 'should be case insensitive on request path' do
        lambda{ strategy.call(make_env('/AUTH/Test'))}.should raise_error("Request Phase")
      end

      it 'should be case insensitive on callback path' do
        lambda{ strategy.call(make_env('/AUTH/TeSt/CaLlBAck'))}.should raise_error("Callback Phase")  
      end
      
=======
>>>>>>> 45c248aa
      it 'should use the default callback path' do
        lambda{ strategy.call(make_env('/auth/test/callback')) }.should raise_error("Callback Phase")
      end

      it 'should strip trailing spaces on request' do
        lambda{ strategy.call(make_env('/auth/test/')) }.should raise_error("Request Phase")
      end

      it 'should strip trailing spaces on callback' do
        lambda{ strategy.call(make_env('/auth/test/callback/')) }.should raise_error("Callback Phase")
      end

      context 'callback_url' do
        it 'uses the default callback_path' do
          strategy.should_receive(:full_host).and_return('http://example.com')

          lambda{ strategy.call(make_env) }.should raise_error("Request Phase")

          strategy.callback_url.should == 'http://example.com/auth/test/callback'
        end

        it 'preserves the query parameters' do
          strategy.stub(:full_host).and_return('http://example.com')
          begin
            strategy.call(make_env('/auth/test', 'QUERY_STRING' => 'id=5'))
          rescue RuntimeError; end
          strategy.callback_url.should == 'http://example.com/auth/test/callback?id=5'
        end

        it 'consider script name' do
          strategy.stub(:full_host).and_return('http://example.com')
          begin
            strategy.call(make_env('/auth/test', 'SCRIPT_NAME' => '/sub_uri'))
          rescue RuntimeError; end
          strategy.callback_url.should == 'http://example.com/sub_uri/auth/test/callback'
        end
      end
    end

    context 'pre-request call through' do
      subject { ExampleStrategy.new(app, 'test') }
      let(:app){ lambda{|env| env['omniauth.boom'] = true; [env['test.status'] || 404, {}, ['Whatev']] } }
      it 'should be able to modify the env on the fly before the request_phase' do
        lambda{ subject.call(make_env) }.should raise_error("Request Phase")
        subject.response.status.should == 404
        subject.last_env.should be_key('omniauth.boom')
      end

      it 'should call through to the app instead if a non-404 response is received' do
        lambda{ subject.call(make_env('/auth/test', 'test.status' => 200)) }.should_not raise_error
        subject.response.body.should == ['Whatev']
      end
    end

    context 'custom paths' do
      it 'should use a custom request_path if one is provided' do
        @options = {:request_path => '/awesome'}
        lambda{ strategy.call(make_env('/awesome')) }.should raise_error("Request Phase")
      end

      it 'should use a custom callback_path if one is provided' do
        @options = {:callback_path => '/radical'}
        lambda{ strategy.call(make_env('/radical')) }.should raise_error("Callback Phase")
      end

      context 'callback_url' do
        it 'uses a custom callback_path if one is provided' do
          @options = {:callback_path => '/radical'}
          strategy.should_receive(:full_host).and_return('http://example.com')

          lambda{ strategy.call(make_env('/radical')) }.should raise_error("Callback Phase")

          strategy.callback_url.should == 'http://example.com/radical'
        end

        it 'preserves the query parameters' do
          @options = {:callback_path => '/radical'}
          strategy.stub(:full_host).and_return('http://example.com')
          begin
            strategy.call(make_env('/auth/test', 'QUERY_STRING' => 'id=5'))
          rescue RuntimeError; end
          strategy.callback_url.should == 'http://example.com/radical?id=5'
        end
      end
    end

    context 'custom prefix' do
      before do
        @options = {:path_prefix => '/wowzers'}
      end

      it 'should use a custom prefix for request' do
        lambda{ strategy.call(make_env('/wowzers/test')) }.should raise_error("Request Phase")
      end

      it 'should use a custom prefix for callback' do
        lambda{ strategy.call(make_env('/wowzers/test/callback')) }.should raise_error("Callback Phase")
      end

      context 'callback_url' do
        it 'uses a custom prefix' do
          strategy.should_receive(:full_host).and_return('http://example.com')

          lambda{ strategy.call(make_env('/wowzers/test')) }.should raise_error("Request Phase")

          strategy.callback_url.should == 'http://example.com/wowzers/test/callback'
        end

        it 'preserves the query parameters' do
          strategy.stub(:full_host).and_return('http://example.com')
          begin
            strategy.call(make_env('/auth/test', 'QUERY_STRING' => 'id=5'))
          rescue RuntimeError; end
          strategy.callback_url.should == 'http://example.com/wowzers/test/callback?id=5'
        end
      end
    end

    context 'request method restriction' do
      before do
        OmniAuth.config.allowed_request_methods = [:post]
      end

      it 'should not allow a request method of the wrong type' do
        lambda{ strategy.call(make_env)}.should_not raise_error
      end

      it 'should allow a request method of the correct type' do
        lambda{ strategy.call(make_env('/auth/test', 'REQUEST_METHOD' => 'POST'))}.should raise_error("Request Phase")
      end

      after do
        OmniAuth.config.allowed_request_methods = [:get, :post]
      end
    end

    context 'test mode' do
      before do
        OmniAuth.config.test_mode = true
      end

      it 'should short circuit the request phase entirely' do
        response = strategy.call(make_env)
        response[0].should == 302
        response[1]['Location'].should == '/auth/test/callback'
      end

      it 'should be case insensitive on request path' do
        strategy.call(make_env('/AUTH/Test'))[0].should == 302
      end

      it 'should be case insensitive on callback path' do 
        strategy.call(make_env('/AUTH/TeSt/CaLlBAck')).should == strategy.call(make_env('/auth/test/callback'))
      end

      it 'should not short circuit requests outside of authentication' do
        strategy.call(make_env('/')).should == app.call(make_env('/'))
      end

      it 'should respond with the default hash if none is set' do
        strategy.call make_env('/auth/test/callback')
        strategy.env['omniauth.auth']['uid'].should == '1234'
      end

      it 'should respond with a provider-specific hash if one is set' do
        OmniAuth.config.mock_auth[:test] = {
          'uid' => 'abc'
        }

        strategy.call make_env('/auth/test/callback')
        strategy.env['omniauth.auth']['uid'].should == 'abc'
      end

      it 'should simulate login failure if mocked data is set as a symbol' do
        OmniAuth.config.mock_auth[:test] = :invalid_credentials

        strategy.call make_env('/auth/test/callback')
        strategy.env['omniauth.error.type'].should == :invalid_credentials
      end

      it 'should set omniauth.origin on the request phase' do
        strategy.call(make_env('/auth/test', 'HTTP_REFERER' => 'http://example.com/origin'))
        strategy.env['rack.session']['omniauth.origin'].should == 'http://example.com/origin'
      end

      it 'should set omniauth.origin from the params if provided' do
        strategy.call(make_env('/auth/test', 'QUERY_STRING' => 'origin=/foo'))
        strategy.env['rack.session']['omniauth.origin'].should == '/foo'
      end

      it 'should turn omniauth.origin into an env variable on the callback phase' do
        OmniAuth.config.mock_auth[:test] = {}

        strategy.call(make_env('/auth/test/callback', 'rack.session' => {'omniauth.origin' => 'http://example.com/origin'}))
        strategy.env['omniauth.origin'].should == 'http://example.com/origin'
      end
    end

    context 'custom full_host' do
      it 'should be the string when a string is there' do
        OmniAuth.config.full_host = 'my.host.com'
        strategy.full_host.should == 'my.host.com'
      end

      it 'should run the proc with the env when it is a proc' do
        OmniAuth.config.full_host = Proc.new{|env| env['HOST']}
        strategy.call(make_env('/auth/test', 'HOST' => 'my.host.net'))
        strategy.full_host.should == 'my.host.net'
      end
    end
  end

  context 'setup phase' do
    context 'when options[:setup] = true' do
      let(:strategy){ ExampleStrategy.new(app, 'test', :setup => true) }
      let(:app){lambda{|env| env['omniauth.strategy'].options[:awesome] = 'sauce' if env['PATH_INFO'] == '/auth/test/setup'; [404, {}, 'Awesome'] }}

      it 'should call through to /auth/:provider/setup' do
        strategy.call(make_env('/auth/test'))
        strategy.options[:awesome].should == 'sauce'
      end

      it 'should not call through on a non-omniauth endpoint' do
        strategy.call(make_env('/somewhere/else'))
        strategy.options[:awesome].should_not == 'sauce'
      end
    end

    context 'when options[:setup] is an app' do
      let(:setup_proc) do
        Proc.new do |env|
          env['omniauth.strategy'].options[:awesome] = 'sauce'
        end
      end

      let(:strategy){ ExampleStrategy.new(app, 'test', :setup => setup_proc) }

      it 'should not call the app on a non-omniauth endpoint' do
        strategy.call(make_env('/somehwere/else'))
        strategy.options[:awesome].should_not == 'sauce'
      end

      it 'should call the rack app' do
        strategy.call(make_env('/auth/test'))
        strategy.options[:awesome].should == 'sauce'
      end
    end
  end
end<|MERGE_RESOLUTION|>--- conflicted
+++ resolved
@@ -99,7 +99,6 @@
         lambda{ strategy.call(make_env) }.should raise_error("Request Phase")
       end
 
-<<<<<<< HEAD
       it 'should be case insensitive on request path' do
         lambda{ strategy.call(make_env('/AUTH/Test'))}.should raise_error("Request Phase")
       end
@@ -107,9 +106,7 @@
       it 'should be case insensitive on callback path' do
         lambda{ strategy.call(make_env('/AUTH/TeSt/CaLlBAck'))}.should raise_error("Callback Phase")  
       end
-      
-=======
->>>>>>> 45c248aa
+
       it 'should use the default callback path' do
         lambda{ strategy.call(make_env('/auth/test/callback')) }.should raise_error("Callback Phase")
       end
