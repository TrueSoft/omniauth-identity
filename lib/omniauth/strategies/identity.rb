--- conflicted
+++ resolved
@@ -10,10 +10,7 @@
       option :on_login, nil
       option :on_registration, nil
       option :on_failed_registration, nil
-<<<<<<< HEAD
-=======
       option :enable_registration, true
->>>>>>> 8f9898eb
       option :locate_conditions, lambda{|req| {model.auth_key => req['auth_key']} }
 
       def request_phase
@@ -26,11 +23,7 @@
           ) do |f|
             f.text_field 'Login', 'auth_key'
             f.password_field 'Password', 'password'
-<<<<<<< HEAD
-            f.html "<p align='center'><a href='#{registration_path}'>Create an Identity</a></p>"
-=======
             f.html "<p align='center'><a href='#{registration_path}'>Create an Identity</a></p>" if options[:enable_registration]
->>>>>>> 8f9898eb
           end.to_response
         end
       end
